{
  "name": "debo",
  "version": "2.0.0",
  "type": "module",
  "description": "Debo - Autonomous Development System with Fortune 500 Agent Structure",
  "main": "src/mcp_server.js",
  "bin": {
    "debo": "./bin/debo.js"
  },
  "scripts": {
    "start": "node src/mcp_server.js",
    "dev": "nodemon src/mcp_server.js",
    "setup": "node scripts/setup.js",
    "test": "jest",
    "test:watch": "jest --watch",
    "test:coverage": "jest --coverage",
    "test:unit": "jest tests/unit",
    "test:integration": "node test-system.js",
    "clean": "node scripts/cleanup.js",
    "health": "node scripts/health-check.js",
    "install-deps": "./install.sh"
  },
  "dependencies": {
    "@modelcontextprotocol/sdk": "^0.5.0",
    "redis": "^4.6.0",
    "uuid": "^11.1.0",
    "winston": "^3.17.0",
    "fs-extra": "^11.3.0",
    "commander": "^11.0.0",
    "dotenv": "^16.0.0",
    "chalk": "^5.3.0",
    "figlet": "^1.7.0",
    "ora": "^7.0.1",
    "boxen": "^7.1.1",
    "blessed": "^0.1.81",
    "glob": "^10.3.10",
    "express": "^4.18.2",
    "ws": "^8.14.2"
  },
  "devDependencies": {
    "nodemon": "^3.0.0",
    "jest": "^29.7.0",
    "@jest/globals": "^29.7.0",
    "supertest": "^6.3.3"
  },
  "keywords": [
    "mcp",
    "autonomous",
    "development",
    "agents",
    "ai",
    "programming",
    "fortune500"
  ],
  "author": "Kevin Kurka",
  "license": "MIT",
  "repository": {
    "type": "git",
<<<<<<< HEAD
    "url": "https://github.com/your-username/debo"
=======
    "url": "https://github.com/Kevin-Kurka/Debo"
>>>>>>> 0cded7c6
  },
  "engines": {
    "node": ">=18.0.0"
  }
}<|MERGE_RESOLUTION|>--- conflicted
+++ resolved
@@ -52,15 +52,11 @@
     "programming",
     "fortune500"
   ],
-  "author": "Kevin Kurka",
+  "author": "Your Name",
   "license": "MIT",
   "repository": {
     "type": "git",
-<<<<<<< HEAD
-    "url": "https://github.com/your-username/debo"
-=======
     "url": "https://github.com/Kevin-Kurka/Debo"
->>>>>>> 0cded7c6
   },
   "engines": {
     "node": ">=18.0.0"
