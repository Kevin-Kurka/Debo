--- conflicted
+++ resolved
@@ -18,17 +18,11 @@
 
 ### Testing and Quality
 ```bash
-<<<<<<< HEAD
-npm test                # Run all tests with Jest
-npm run test:watch      # Run tests in watch mode
-npm run test:coverage   # Generate test coverage report
-npm run test:unit       # Run unit tests only
-npm run test:integration # Run integration tests
-=======
 npm test                # Run Jest tests
 npm run test:watch      # Run tests in watch mode
 npm run test:coverage   # Run tests with coverage report
->>>>>>> 8b47dd32
+npm run test:unit       # Run unit tests only
+npm run test:integration # Run integration tests
 npm run health          # Check system health
 npm run clean           # Clean up old Redis data
 ```
@@ -97,11 +91,22 @@
 
 ## Development Guidelines
 
-<<<<<<< HEAD
 ### Prerequisites for Development
 - **Redis Server**: Must be running locally (`redis-server`)
 - **Ollama**: Required for local AI models (auto-installed via `npm run setup`)
 - **Node.js 18+**: Required for ES modules and modern features
+
+### Working with Services
+- Use ServiceFactory for service initialization
+- All services support graceful shutdown and health checks
+- Services auto-initialize dependencies in correct order
+- Shared utilities available in `src/utils/shared-utilities.js`
+
+### Adding New Agents
+1. Define role in `src/agents/fortune500-roles.js` or create new role file
+2. Use EnhancedExecutor for Redis integration
+3. Follow department structure (thinking vs execution agents)
+4. Ensure deliverables follow quality gateway patterns
 
 ### When Adding New Features
 1. Consider which agent(s) should handle the work
@@ -110,19 +115,17 @@
 4. Add appropriate logging for monitoring
 5. Write tests following the Jest configuration in `jest.config.js`
 
-### When Modifying Agents
-1. Maintain the separation between thinking and fast agents
-2. Follow the existing prompt structure in `src/agents/roles.js`
-3. Ensure deliverables are properly stored in the database
-4. Update agent capabilities in the orchestrator
-5. Test with both unit and integration tests
+### Local-First Development
+- Default configuration uses local Ollama models
+- External APIs require explicit environment variable configuration
+- All processing happens locally unless user specifically requests external access
+- Test with `npm run health` to verify local-only operation
 
-### Working with Redis
-- All project state is stored in Redis for persistence
-- Use the TaskManager class for database operations
-- Follow existing key naming conventions
-- Clean up old data periodically with `npm run clean`
-- Redis connection includes automatic retry logic
+### Performance Optimization
+- Services are pre-optimized with batching and caching
+- Use `logger.js` with createLogger for named loggers
+- Monitor performance through built-in metrics in services
+- Agent state automatically persists to Redis
 
 ### Testing Guidelines
 - Tests use ES modules (`.js` files with `type: "module"`)
@@ -142,30 +145,6 @@
 - Main server entry point: `src/mcp_server.js`
 - Tools are managed through `src/tools/manager.js`
 - Custom MCP tools can be added via the tool registry
-=======
-### Working with Services
-- Use ServiceFactory for service initialization
-- All services support graceful shutdown and health checks
-- Services auto-initialize dependencies in correct order
-- Shared utilities available in `src/utils/shared-utilities.js`
-
-### Adding New Agents
-1. Define role in `src/agents/fortune500-roles.js` or create new role file
-2. Use EnhancedExecutor for Redis integration
-3. Follow department structure (thinking vs execution agents)
-4. Ensure deliverables follow quality gateway patterns
-
-### Local-First Development
-- Default configuration uses local Ollama models
-- External APIs require explicit environment variable configuration
-- All processing happens locally unless user specifically requests external access
-- Test with `npm run health` to verify local-only operation
-
-### Performance Optimization
-- Services are pre-optimized with batching and caching
-- Use `logger.js` with createLogger for named loggers
-- Monitor performance through built-in metrics in services
-- Agent state automatically persists to Redis
 
 ## Environment Variables
 
@@ -200,5 +179,4 @@
 - **Deliverable Storage**: Structured outputs stored with metadata
 - **Workflow Coordination**: Department managers orchestrate team efforts
 
-The system is designed for complete local operation with the flexibility to reach out for external information only when the user explicitly requests it.
->>>>>>> 8b47dd32
+The system is designed for complete local operation with the flexibility to reach out for external information only when the user explicitly requests it.